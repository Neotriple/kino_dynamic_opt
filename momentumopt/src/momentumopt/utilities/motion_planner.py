#!/usr/bin/python

'''
 Copyright [2017] Max Planck Society. All rights reserved.

 This program is free software: you can redistribute it and/or modify
 it under the terms of the GNU General Public License as published by
 the Free Software Foundation, either version 3 of the License, or
 (at your option) any later version.

 This program is distributed in the hope that it will be useful,
 but WITHOUT ANY WARRANTY; without even the implied warranty of
 MERCHANTABILITY or FITNESS FOR A PARTICULAR PURPOSE.  See the
 GNU General Public License for more details.

 You should have received a copy of the GNU General Public License
 along with this program.  If not, see <http://www.gnu.org/licenses/>.
'''
import time
from pysolver import *
from pymomentum import *
from pysolverlqr import *

import numpy as np
import matplotlib.pyplot as plt

from momentumopt.kinoptpy.momentum_kinematics_optimizer import MomentumKinematicsOptimizer, EndeffectorTrajectoryGenerator, JointTrajectoryGenerator
from momentumopt.kinoptpy.create_data_file import create_file, create_qp_files, create_lqr_files

from quadruped.quadruped_wrapper import QuadrupedWrapper


def create_time_vector(dynamics_sequence):
    num_time_steps = len(dynamics_sequence.dynamics_states)
    # Create time vector
    time = np.zeros((num_time_steps))
    time[0] = dynamics_sequence.dynamics_states[0].dt
    for i in range(num_time_steps - 1):
        time[i + 1] = time[i] + dynamics_sequence.dynamics_states[i].dt

    return time


class MotionPlanner():

    def __init__(self, cfg_file, KinOpt=MomentumKinematicsOptimizer,
                 RobotWrapper=QuadrupedWrapper, with_lqr=True):
        'define problem configuration'
        self.planner_setting = PlannerSetting()
        self.planner_setting.initialize(cfg_file)

        self.dynlqr_setting = SolverLqrSetting()
        self.dynlqr_setting.initialize(cfg_file, "solverlqr_dynamics")

        'define robot initial state'
        self.ini_state = DynamicsState()
        self.ini_state.fillInitialRobotState(cfg_file)

        'define reference dynamic sequence'
        #self.kin_sequence = KinematicsSequence()
        #self.kin_sequence.resize(self.planner_setting.get(PlannerIntParam_NumTimesteps),
        #                         self.planner_setting.get(PlannerIntParam_NumDofs))

        'define terrain description'
        self.terrain_description = TerrainDescription()
        self.terrain_description.loadFromFile(self.planner_setting.get(PlannerStringParam_ConfigFile))

        'define contact plan'
        self.contact_plan = ContactPlanFromFile()
        self.contact_plan.initialize(self.planner_setting)
        self.contact_plan.optimize(self.ini_state, self.terrain_description)

        'optimize motion'
        self.dyn_optimizer = DynamicsOptimizer()
        self.dyn_optimizer.initialize(self.planner_setting)

        'Kinematics Optimizer'
        self.kin_optimizer = KinOpt()
        self.kin_optimizer.initialize(self.planner_setting, RobotWrapper=RobotWrapper)

        self.dynamics_feedback = None
        self.with_lqr = with_lqr

        self._init_from_settings()

    def _init_from_settings(self):
        kin_optimizer = self.kin_optimizer
        inv_kin = kin_optimizer.inv_kin
        etg = kin_optimizer.endeff_traj_generator
        etg.z_offset = self.planner_setting.get(PlannerDoubleParam_SwingTrajViaZ)

        inv_kin.w_lin_mom_tracking = self.planner_setting.get(PlannerDoubleParam_WeightLinMomentumTracking)
        inv_kin.w_ang_mom_tracking = self.planner_setting.get(PlannerDoubleParam_WeightAngMomentumTracking)
        inv_kin.w_endeff_contact = self.planner_setting.get(PlannerDoubleParam_WeightEndEffContact)
        inv_kin.w_endeff_tracking = self.planner_setting.get(PlannerDoubleParam_WeightEndEffTracking)
        inv_kin.p_endeff_tracking = self.planner_setting.get(PlannerDoubleParam_PGainEndEffTracking)
        inv_kin.p_com_tracking = self.planner_setting.get(PlannerDoubleParam_PGainComTracking)
        inv_kin.w_joint_regularization = self.planner_setting.get(PlannerDoubleParam_WeightJointReg)
        kin_optimizer.reg_orientation = self.planner_setting.get(PlannerDoubleParam_PGainOrientationTracking)

    def optimize_dynamics(self, kd_iter):
        print("DynOpt", kd_iter)
        start = time.time()
        self.dyn_optimizer.optimize(self.ini_state, self.contact_plan,
                                    self.kin_optimizer.kinematics_sequence, kd_iter > 0)
        print("Dynopt - " , time.time() -start)

    def optimize_kinematics(self, kd_iter, plotting=False):
        print("KinOpt", kd_iter)
        start = time.time()
        self.kin_optimizer.optimize(self.ini_state, self.contact_plan.contactSequence(),
                                    self.dyn_optimizer.dynamicsSequence(), plotting=plotting)
        print("kinopt - ", time.time() - start)

    def optimize_dynamics_feedback(self):
        # 'define dynamics feedback controller'
        # '''
        # Access feedback gains using: dynamics_feedback.forceGain(time_id)
        #                             [currentCOM  - desiredCoM ]
        #   deltaForce = forceGain *  [currentLMOM - desiredLMOM]
        #                             [currentAMOM - desiredAMOM]
        #
        #  Torque = PD(q,qdot) + J^T * (plannedForce + deltaForce)
        #  Remember that plannedForce of dyn_optimizer is normalized by robot weight
        #  (self.planner_setting.get(PlannerDoubleParam_RobotWeight)),
        #  so you need to multiply it by that amount for it to work!
        #  deltaForce comes already in the right units.
        # '''
        self.dynamics_feedback = DynamicsFeedback()
        self.dynamics_feedback.initialize(self.dynlqr_setting, self.planner_setting)
        self.dynamics_feedback.optimize(self.ini_state, self.dyn_optimizer.dynamicsSequence())

    def plot_centroidal(self):
        fig, axes = plt.subplots(3, 1, figsize=(6, 8), sharex=True)

        dynseq = self.dyn_optimizer.dynamicsSequence()
        kinseq = self.kin_optimizer.kinematics_sequence

        for i, (ax, prop) in enumerate(zip(axes, ['com', 'lmom', 'amom'])):
            data_dyn = np.array([getattr(ds, prop) for ds in dynseq.dynamics_states])
            data_kin = np.array([getattr(ds, prop) for ds in kinseq.kinematics_states])

            for dyn, kin, label in zip(data_dyn.T, data_kin.T, ['{}_{}'.format(prop, d) for d in ['x', 'y', 'z']]):
                line = ax.plot(dyn, label=label, alpha=0.75)[0]
                ax.plot(kin, '--', color=line.get_color())[0]

            ax.legend()
            ax.grid(True)

        fig.suptitle('Centroidal info for dyn (-) and kin (--)')
        fig.tight_layout(rect=[0, 0, 1., 0.95])
        plt.show()

        return fig, axes

    def plot_foot_traj(self, plot_show=True):
        fig, ax = plt.subplots(4,1)
        des_ee_traj = EndeffectorTrajectoryGenerator()
        des_ee_traj.z_offset = self.planner_setting.get(PlannerDoubleParam_SwingTrajViaZ)
        des_ee_pos = des_ee_traj(self.kin_optimizer)[0]
        foot_traj = self.kin_optimizer.motion_eff['trajectory']
        for i in range(4):
            ax[i].plot(foot_traj[:,3*i+2], label = "act")
            # ax[i].plot(foot_traj[:,3*i+1])
            # ax[i].plot(foot_traj[:,3*i])
            ax[i].plot(des_ee_pos[:,i,2], label = "des")
            # ax[i].plot(des_ee_pos[:,i,1])
            # ax[i].plot(des_ee_pos[:,i,0])
            ax[i].set_ylabel("m")
            ax[i].set_xlabel("t [ms]")
            ax[i].legend()
            ax[i].grid(True)
        fig.suptitle('Desired and actual foot trajectory')

        if plot_show:
            plt.show()


    def replay_kinematics(self, start=0, end=None):
        self.kin_optimizer.robot.ensureDisplay()
        for ks in self.kin_optimizer.kinematics_sequence.kinematics_states[start:end]:
            q = ks.robot_posture.generalized_joint_positions
            self.kin_optimizer.robot.display(np.matrix(q).T)
            time.sleep(self.kin_optimizer.dt)

    def plot_base_trajecory(self, start=0, end=None):
        q_app = np.zeros([1,self.kin_optimizer.robot.model.nq])
        for ks in self.kin_optimizer.kinematics_sequence.kinematics_states[start:end]:
            q = ks.robot_posture.generalized_joint_positions
            q_app = np.append(q_app,q.reshape(1,len(q)),axis=0)
        fig, ax = plt.subplots(3,1)
        label = ["base_x","base_y","base_z"]
        for i in range(3):
            ax[i].plot(q_app[1:end,i], label = label[i])
            ax[i].set_ylabel("m")
            ax[i].set_xlabel("t [ms]")
            ax[i].legend()
            ax[i].grid(True)
        plt.show()

<<<<<<< HEAD
    def plot_joint_trajecory(self, start=0, end=None):
        q_app = np.zeros([1,self.kin_optimizer.robot.model.nq])
        for ks in self.kin_optimizer.kinematics_sequence.kinematics_states[start:end]:
            q = ks.robot_posture.generalized_joint_positions
            q_app = np.append(q_app,q.reshape(1,len(q)),axis=0)
        fig, ax = plt.subplots(8,1)
        for i in range(8):
            ax[i].plot(q_app[1:end,i+7])
            ax[i].plot(self.kin_optimizer.joint_des[i,:])
            ax[i].set_ylabel("m")
            ax[i].legend()
            ax[i].grid(True)
        plt.show()

    def plot_com_motion(self, dynamics_states, kinematics_states):
=======
    def plot_com_motion(self, dynamics_states, kinematics_states,
            plot_show=True, fig_suptitle=''):
>>>>>>> 79972914
        fig, axes = plt.subplots(3, 3, figsize=(12, 8), sharex=True)
        axes = np.array(axes)

        def states_to_vec(states):
            com = np.vstack([s.com for s in states])
            lmom = np.vstack([s.lmom for s in states])
            amom = np.vstack([s.amom for s in states])
            return com, lmom, amom


        for i, (title, dyn, kin) in enumerate(zip(
            ['com', 'lmom', 'amom'],
            states_to_vec(dynamics_states),
            states_to_vec(kinematics_states))):

            axes[0, i].set_title(title)

            for j in range(3):
                axes[j, i].plot(dyn[:, j], label='dynamic')
                axes[j, i].plot(kin[:, j], label='kinematic')

        [ax.grid(True) for ax in axes.reshape(-1)]

        for i, label in enumerate(['x', 'y', 'z']):
            axes[i, 0].set_ylabel(label + ' [m]')
            axes[2, i].set_xlabel('time steps [5ms]')

        axes[0, 2].legend()

        if fig_suptitle:
            fig.suptitle(fig_suptitle)

        if plot_show:
            plt.show()
        else:
            plt.draw()
            plt.pause(0.001)

    def save_files(self):
        time_vector = create_time_vector(self.dyn_optimizer.dynamicsSequence())
        create_file(time_vector,
                self.kin_optimizer.kinematics_sequence,
                self.dyn_optimizer.dynamicsSequence(),
                self.dynamics_feedback,
                self.planner_setting.get(PlannerDoubleParam_RobotWeight))

        create_qp_files(time_vector,
                             self.kin_optimizer.motion_eff,
                             self.kin_optimizer.kinematics_sequence,
                             self.dyn_optimizer.dynamicsSequence(),
                             self.dynamics_feedback,
                             self.planner_setting.get(PlannerDoubleParam_RobotWeight))

        if self.with_lqr:
            create_lqr_files(time_vector,
                                self.kin_optimizer.motion_eff,
                                self.kin_optimizer.kinematics_sequence,
                                self.dyn_optimizer.dynamicsSequence(),
                                self.dynamics_feedback,
                                self.planner_setting.get(PlannerDoubleParam_RobotWeight))

    def time_vector(self):
        return create_time_vector(self.dyn_optimizer.dynamicsSequence())

    def optimize_motion(self):
        dyn_optimizer = self.dyn_optimizer
        kin_optimizer = self.kin_optimizer

        self.optimize_dynamics(0)
        for kd_iter in range(0, self.planner_setting.get(PlannerIntParam_KinDynIterations)):
            self.optimize_kinematics(kd_iter + 1, plotting=False)
            self.optimize_dynamics(kd_iter + 1)
            optimized_kin_plan = self.kin_optimizer.kinematics_sequence
            optimized_dyn_plan = self.dyn_optimizer.dynamicsSequence()
            self.plot_com_motion(optimized_dyn_plan.dynamics_states,
                    optimized_kin_plan.kinematics_states, plot_show=False,
                    fig_suptitle='kd_iter={}'.format(kd_iter))

        optimized_kin_plan = kin_optimizer.kinematics_sequence
        optimized_dyn_plan = dyn_optimizer.dynamicsSequence()

        time_vector = create_time_vector(dyn_optimizer.dynamicsSequence())

        if self.with_lqr:
            self.optimize_dynamics_feedback()
        return optimized_kin_plan, kin_optimizer.motion_eff, \
                optimized_dyn_plan, self.dynamics_feedback, \
                self.planner_setting, time_vector<|MERGE_RESOLUTION|>--- conflicted
+++ resolved
@@ -129,6 +129,13 @@
         self.dynamics_feedback = DynamicsFeedback()
         self.dynamics_feedback.initialize(self.dynlqr_setting, self.planner_setting)
         self.dynamics_feedback.optimize(self.ini_state, self.dyn_optimizer.dynamicsSequence())
+
+    def _plot_show(self, plot_show):
+        if plot_show:
+            plt.show()
+        else:
+            plt.draw()
+            plt.pause(0.001)
 
     def plot_centroidal(self):
         fig, axes = plt.subplots(3, 1, figsize=(6, 8), sharex=True)
@@ -171,9 +178,7 @@
             ax[i].legend()
             ax[i].grid(True)
         fig.suptitle('Desired and actual foot trajectory')
-
-        if plot_show:
-            plt.show()
+        self._plot_show(plot_show)
 
 
     def replay_kinematics(self, start=0, end=None):
@@ -198,8 +203,8 @@
             ax[i].grid(True)
         plt.show()
 
-<<<<<<< HEAD
-    def plot_joint_trajecory(self, start=0, end=None):
+    def plot_joint_trajecory(self, start=0, end=None,
+                             plot_show=True, fig_suptitle=''):
         q_app = np.zeros([1,self.kin_optimizer.robot.model.nq])
         for ks in self.kin_optimizer.kinematics_sequence.kinematics_states[start:end]:
             q = ks.robot_posture.generalized_joint_positions
@@ -211,13 +216,11 @@
             ax[i].set_ylabel("m")
             ax[i].legend()
             ax[i].grid(True)
-        plt.show()
-
-    def plot_com_motion(self, dynamics_states, kinematics_states):
-=======
+        self._plot_show(plot_show)
+
+
     def plot_com_motion(self, dynamics_states, kinematics_states,
             plot_show=True, fig_suptitle=''):
->>>>>>> 79972914
         fig, axes = plt.subplots(3, 3, figsize=(12, 8), sharex=True)
         axes = np.array(axes)
 
@@ -250,11 +253,7 @@
         if fig_suptitle:
             fig.suptitle(fig_suptitle)
 
-        if plot_show:
-            plt.show()
-        else:
-            plt.draw()
-            plt.pause(0.001)
+        self._plot_show(plot_show)
 
     def save_files(self):
         time_vector = create_time_vector(self.dyn_optimizer.dynamicsSequence())
@@ -263,13 +262,6 @@
                 self.dyn_optimizer.dynamicsSequence(),
                 self.dynamics_feedback,
                 self.planner_setting.get(PlannerDoubleParam_RobotWeight))
-
-        create_qp_files(time_vector,
-                             self.kin_optimizer.motion_eff,
-                             self.kin_optimizer.kinematics_sequence,
-                             self.dyn_optimizer.dynamicsSequence(),
-                             self.dynamics_feedback,
-                             self.planner_setting.get(PlannerDoubleParam_RobotWeight))
 
         if self.with_lqr:
             create_lqr_files(time_vector,
