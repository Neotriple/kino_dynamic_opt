--- conflicted
+++ resolved
@@ -293,14 +293,11 @@
             self.optimize_dynamics(kd_iter + 1)
             optimized_kin_plan = self.kin_optimizer.kinematics_sequence
             optimized_dyn_plan = self.dyn_optimizer.dynamicsSequence()
-<<<<<<< HEAD
-=======
 
             if plot_com_motion:
                 self.plot_com_motion(optimized_dyn_plan.dynamics_states,
                         optimized_kin_plan.kinematics_states, plot_show=False,
                         fig_suptitle='kd_iter={}'.format(kd_iter))
->>>>>>> 342839cc
 
         optimized_kin_plan = kin_optimizer.kinematics_sequence
         optimized_dyn_plan = dyn_optimizer.dynamicsSequence()
