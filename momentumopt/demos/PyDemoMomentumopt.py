--- conflicted
+++ resolved
@@ -307,11 +307,6 @@
 
 
     optimized_kin_plan, optimized_motion_eff, optimized_dyn_plan, dynamics_feedback, planner_setting, time_vector = motion_planner.optimize_motion()
-<<<<<<< HEAD
-    motion_planner.replay_kinematics()
-    #print planner_setting.get(PlannerDoubleParam_RobotWeight)
-=======
->>>>>>> e32b873c
     #for i in range(len(time_vector)):
     #    print "\n t:",time_vector[i],"\n"
     #    print dynamics_feedback.forceGain(i)
