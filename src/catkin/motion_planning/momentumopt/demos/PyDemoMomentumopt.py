--- conflicted
+++ resolved
@@ -104,13 +104,8 @@
 
     #print dyn_optimizer.solveTime()
     #print dyn_optimizer.dynamicsSequence().dynamics_states[planner_setting.get(PlannerIntParam_NumTimesteps)-1]
-<<<<<<< HEAD
     #print contact_plan.contactSequence().contact_states(0)[0].position
 
-     
-=======
-
->>>>>>> c74a1b83
     ################################################################
     ################################################################
     #'Kinematics Interface'
