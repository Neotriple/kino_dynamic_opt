--- conflicted
+++ resolved
@@ -180,13 +180,8 @@
     optimized_kin_plan, optimized_motion_eff, optimized_dyn_plan, dynamics_feedback, planner_setting, time_vector = motion_planner.optimize_motion()
 
     # Create configuration and velocity file from motion plan for dynamic graph
-<<<<<<< HEAD
-    #create_file(time_vector, optimized_kin_plan)
-    print("saving trajectories ...")
-=======
     create_file(time_vector, optimized_kin_plan, optimized_dyn_plan,
             motion_planner.planner_setting.get(PlannerDoubleParam_RobotWeight))
->>>>>>> 54b849d4
     create_trajectory_file_impedance(time_vector, optimized_motion_eff, optimized_kin_plan)
     simulation = True
 
