initial_robot_configuration:

  ###############################
  # Initial robot configuration #
  ###############################

  com: [0.0, 0.0, 0.2]
  amom: [0.0, 0.0, 0.0]
  lmom: [0.0, 0.0, 0.0]
  eef_ctrl:
    eef_frc_rf: [0.0, 0.0, 0.25]
    eef_frc_lf: [0.0, 0.0, 0.25]
    eef_frc_rh: [0.0, 0.0, 0.25]
    eef_frc_lh: [0.0, 0.0, 0.25]
  eef_pose:
    eef_rf: [1.0, -0.20, 0.142, 0.0, 1.0, 0.0, 0.0, 0.0]
    eef_lf: [1.0, -0.20, -0.142, 0.0, 1.0, 0.0, 0.0, 0.0]
    eef_rh: [1.0, 0.20, 0.142, 0.0, 1.0, 0.0, 0.0, 0.0]
    eef_lh: [1.0, 0.20, -0.142, 0.0, 1.0, 0.0, 0.0, 0.0]


terrain_description:

  #######################
  # Terrain description #
  #######################

  regions: [[[1.00, 1.00, 0.0], [-1.00, 1.00, 0.0], [-1.00, -1.00, 0.0], [1.00, -1.00,
        0.0]]]


contact_plan:

  ################
  # Contact plan #
  ################

  effcnt_rf:
  - [0.00, 0.15, -0.20, 0.142, 0.0, 1.0, 0.0, 0.0, 0.0, 1.0, -1.0]
  - [0.50, 0.85, -0.10, 0.142, 0.0, 1.0, 0.0, 0.0, 0.0, 1.0, -1.0]
  - [1.20, 1.55, 0.10, 0.142, 0.0, 1.0, 0.0, 0.0, 0.0, 1.0, -1.0]
  - [1.90, 2.25, 0.30, 0.142, 0.0, 1.0, 0.0, 0.0, 0.0, 1.0, -1.0]
  - [2.60, 3.00, 0.40, 0.142, 0.0, 1.0, 0.0, 0.0, 0.0, 1.0, -1.0]
  effcnt_lf:
  - [0.00, 0.50, -0.20, -0.142, 0.0, 1.0, 0.0, 0.0, 0.0, 1.0, -1.0]
  - [0.85, 1.20, -0.00, -0.142, 0.0, 1.0, 0.0, 0.0, 0.0, 1.0, -1.0]
  - [1.55, 1.90, 0.20, -0.142, 0.0, 1.0, 0.0, 0.0, 0.0, 1.0, -1.0]
  - [2.25, 3.00, 0.40, -0.142, 0.0, 1.0, 0.0, 0.0, 0.0, 1.0, -1.0]
  effcnt_rh:
  - [0.00, 0.50, 0.20, 0.142, 0.0, 1.0, 0.0, 0.0, 0.0, 1.0, -1.0]
  - [0.85, 1.20, 0.40, 0.142, 0.0, 1.0, 0.0, 0.0, 0.0, 1.0, -1.0]
  - [1.55, 1.90, 0.60, 0.142, 0.0, 1.0, 0.0, 0.0, 0.0, 1.0, -1.0]
  - [2.25, 3.00, 0.80, 0.142, 0.0, 1.0, 0.0, 0.0, 0.0, 1.0, -1.0]
  effcnt_lh:
  - [0.00, 0.15, 0.20, -0.142, 0.0, 1.0, 0.0, 0.0, 0.0, 1.0, -1.0]
  - [0.50, 0.85, 0.30, -0.142, 0.0, 1.0, 0.0, 0.0, 0.0, 1.0, -1.0]
  - [1.20, 1.55, 0.50, -0.142, 0.0, 1.0, 0.0, 0.0, 0.0, 1.0, -1.0]
  - [1.90, 2.25, 0.70, -0.142, 0.0, 1.0, 0.0, 0.0, 0.0, 1.0, -1.0]
  - [2.60, 3.00, 0.80, -0.142, 0.0, 1.0, 0.0, 0.0, 0.0, 1.0, -1.0]


planner_variables:

  #########################
  # Kinematics parameters #
  #########################

  load_kinematics: true
  display_motion: true
  num_dofs: 8
  kd_iterations: 1
  num_subsamples: 3
  active_dofs: [0, 1, 2, 3, 4, 5, 6, 7]
  min_joint_limits: [-2.5, -2.5, -2.5, -2.5, -2.5, -2.5, -2.5, -2.5]
  max_joint_limits: [2.5, 2.5, 2.5, 2.5, 2.5, 2.5, 2.5, 2.5]
  default_joint_positions: [0.52, -1.04, 0.52, -1.04, 0.52, -1.04, 0.52, -1.04]

  #######################
  # Dynamics parameters #
  #######################

  heuristic: SoftConstraint  # Types: TrustRegion, SoftConstraint, TimeOptimization #
  n_act_eefs: 4
  time_step: 0.01
  time_horizon: 2.9
  external_force: [0.00, 0.00, 0.00]
<<<<<<< HEAD
  com_displacement: [0.625, 0.0, 0.00]
  num_com_viapoints: 0
  com_viapoints:
    via0: [2.00, -0.05, 0.0, 0.27]
=======
  com_displacement: [0.00, 0.58, 0.00]
  num_com_viapoints: 0
  com_viapoints:
    via0: [0.50,    0.0, 0.1, -0.12]
>>>>>>> 13ecc3af

  #####################
  # Timing parameters #
  #####################

  max_time_iterations: 50
  max_time_residual_tolerance: 1e-3
  min_time_residual_improvement: 1e-5

  ############################
  # Configuration parameters #
  ############################

  gravity: 9.81
  robot_mass: 2.772
  floor_height: -0.32
  friction_coeff: 1.0
  min_rel_height: 0.08
  friction_cone: LinearCone  # Types: LinearCone, SocCone #
  time_range: [0.005, 0.005]
  is_time_horizon_fixed: true
  torque_range: [0.0, 0.0]
  eff_offset_rf: [-0.200, 0.142, 0.000]
  eff_offset_lf: [-0.200, -0.142, 0.000]
  eff_offset_rh: [0.200, 0.142, 0.000]
  eff_offset_lh: [0.200, -0.142, 0.000]
  cop_range_rf: [0.00, 0.00, 0.00, 0.00]
  cop_range_lf: [0.00, 0.00, 0.00, 0.00]
  cop_range_rh: [0.00, 0.00, 0.00, 0.00]
  cop_range_lh: [0.00, 0.00, 0.00, 0.00]
  max_eef_lengths: [0.29, 0.29, 0.29, 0.29]
  has_torque_limits: false
  min_torque_limits: [-0.675, -0.675, -0.675, -0.675, -0.675, -0.675, -0.675, -0.675]
  max_torque_limits: [0.675, 0.675, 0.675, 0.675, 0.675, 0.675, 0.675, 0.675]

  ####################
  # Dynamics weights #
  ####################

<<<<<<< HEAD
  w_trq_arm: 0.000
  w_trq_leg: 0.000
  w_time_penalty: 0.000
  w_time: 1.0
  w_com: [100000., 142000.0, 100.]
  w_amom: &w_amom [142000.0, 20164.0, 1000.0]
  w_lmom: &w_lmom [0.142, 0.142, 1000.0]
  w_amomd: [0.010, 0.014199999999999999, 0.010]
  w_lmomd: [0.100, 0.142, 0.100]
  w_amom_final: *w_amom
  w_lmom_final: [10.00, 14.2, 10.00]
  w_com_via: [0.000, 0.0, 0.000]
  w_frc_arm: [0.001, 0.00142, 0.001]
  w_frc_leg: [0.001, 0.00142, 0.001]
  w_dfrc_arm: [0.000, 0.0, 0.000]
  w_dfrc_leg: [0.000, 0.0, 0.000]
  w_com_track: [0.000, 0.0, 0.000]
  w_lmom_track: *w_lmom
  w_amom_track: *w_amom
=======
  w_trq_arm:       0.000
  w_trq_leg:       0.000
  w_time_penalty:  0.000
  w_time:          1.0
  w_com:           [ 100000.,  100000.,  100000.]
  w_amom:          [ 10000.0,  100000.0,  1000.0]
  w_lmom:          [ 0.100,  0.10,  10.0]
  w_amomd:         [ 0.010,  0.010,  0.010]
  w_lmomd:         [ 0.100,  0.100,  0.100]
  w_amom_final:    [ 0.010,  0.010,  0.010]
  w_lmom_final:    [ 10.00,  10.00,  10.00]
  w_com_via:       [ 0.000,  0.000,  0.000]
  w_frc_arm:       [ 0.001,  0.001,  0.001]
  w_frc_leg:       [ 0.001,  0.001,  0.001]
  w_dfrc_arm:      [ 0.000,  0.000,  0.000]
  w_dfrc_leg:      [ 0.000,  0.000,  0.000]
  w_com_track:     [ 0.000,  0.000,  1.000]
  w_lmom_track:    [ 0.100,  0.10,  10.0]
  w_amom_track:    [ 0.010,  0.010,  0.010]
>>>>>>> 13ecc3af

  ######################
  # Kinematics weights #
  ######################

  max_trajectory_iters: 5
  max_convergence_iters: 50
  convergence_tolerance: 1e-2
  integration_step: 1e-2
  slacks_penalty: 1e-2
  lambda_regularization: 1e-4

  w_kin_com: [1.000, 1.42, 1.000]
  w_kin_lmom: [1.e-3, 0.0, 1.e-4]                    #[ 0.000,   1.e-3,   1.e-4]
  w_kin_amom: [0.000, 0.014199999999999999, 0.000]   #[ 4.e-3,   4.e-3,   0.000]
  w_kin_lmomd: [1.e-4, 1.42, 1.e-4]                  #[ 1.e-4,   1.e-4,   1.e-4]
  w_kin_amomd: [0.000, 0.000142, 0.000]              #[ 1.e-3,   1.e-3,   0.000]
  w_kin_eff_pos: [5.000, 1.42, 5.000]
  w_kin_eff_pos_nonact: [1.000, 1.42, 1.000]
  w_kin_base_ori: [0.000, 0.0, 0.000]
  w_kin_default_joints: [1e-4, 1e-4, 1e-4, 1e-4, 1e-4, 1e-4, 1e-4, 1e-4]
  w_kin_joint_vel: [1e-4, 1e-4, 1e-4, 1e-4, 1e+4, 1e+4, 1e-5, 1e-5, 1e-5, 1e-5, 1e-5,
    1e-5, 1e-5, 1e-5]
  w_kin_joint_acc: [1e-6, 1e-6, 1e-6, 1e-8, 1e+4, 1e+4, 1e-6, 1e-6, 1e-6, 1e-6, 1e-6,
    1e-6, 1e-6, 1e-6]
                          # base                                 # joints

  #######################
  # Storage information #
  #######################

  store_data: true

  ##################
  # Solver setting #
  ##################

  use_default_solver_setting: false


solverlqr_dynamics:

  ############################
  # Lqr algorithm parameters #
  ############################

  verbosity: 0
  decimal_digits: 4
  lqr_max_iters: 1
  linesearch_coeff: 1.1
  linesearch_num_coeffs: 10
  cost_change_tolerance: 1e-9
  divergence_limit_check: 1e6
  bpass_regularization_type: 2
  bpass_min_regularization: 1e-6
  bpass_max_regularization: 1e10
  control_gradient_tolerance: 1e-6
  bpass_initial_regularization: 0.1
  min_expected_cost_improvement: 0.2
  bpass_mult_regularization_incr: 1.2
  bpass_initial_mult_regularization_incr: 1.0

  ##########################
  # Lqr problem parameters #
  ##########################

  problem_name: DynamicMomentumOptimization
  time_step: 0.01
  time_horizon: 2.9
  state_dimension: 9
  control_dimension: 12
  initial_state: [0.0, 0.0, 0.0, 0.0, 0.0, 0.0, 0.0, 0.0, 0.0]

  has_control_limits: false

  #######################
  # Storage information #
  #######################

  store_data: false

  ###################
  # User parameters #
  ###################

  user_parameters:
    control_cost: [0.001, 0.00142, 0.001]
    com_tracking: [1.0, 1.42, 1.0]
    lmom_tracking: [0.1, 0.142, 0.1]
    amom_tracking: [0.1, 0.142, 0.1]
    com_final_tracking: [1.0, 1.42, 1.0]
    lmom_final_tracking: [0.1, 0.142, 0.1]
    amom_final_tracking: [0.1, 0.142, 0.1]


solver_variables:

  ###########################
  # Branch and Bound solver #
  ###########################

  BnB_verbose: false
  BnB_max_iterations: 1000
  BnB_integer_tolerance: 1e-4
  BnB_absolute_suboptimality_gap: 1e-3
  BnB_relative_suboptimality_gap: 1e-6

  ##########################
  # Convergence tolerances #
  ##########################

  feasibility_tolerance: 1e-7
  max_residual_tolerance: 1e-3
  absolute_suboptimality_gap: 1e-7
  relative_suboptimality_gap: 1e-6
  max_indeterminate_tolerance: 1e-9
  feasibility_tolerance_inaccurate: 1e-4
  absolute_suboptimality_gap_inaccurate: 5e-5
  relative_suboptimality_gap_inaccurate: 5e-5

  ############################
  # Equilibration parameters #
  ############################

  equil_iterations: 3
  scaling_factor: 1.0
  equil_upper_bound: 1.0e3
  equil_lower_bound: 1.0e-3

  ############################
  # Linear System parameters #
  ############################

  dyn_reg_thresh: 1e-13
  lin_sys_accuracy: 1e-14
  err_reduction_factor: 6.0
  num_iter_ref_lin_solve: 9
  static_regularization: 7e-8
  dynamic_regularization: 2e-7

  cg_step_rate: 2.0
  cg_full_precision: 1e-9
  cg_residual_bound: 1e-18
  cg_reduced_precision: 1e-1

  ########################
  # Algorithm parameters #
  ########################

  safeguard: 500.0
  min_step_length: 1e-6
  max_step_length: 0.999
  min_centering_step: 1e-4
  max_centering_step: 1.00
  step_length_scaling: 0.99

  over_relaxation: 1.5
  optinfo_interval: 100
  converged_interval: 20
  consensus_penalty: 1e-3

  ####################
  # Model parameters #
  ####################

  verbose: false
  warm_start: false

  max_iters: 100
  ipsolver_max_iters: 100
  ipsolver_warm_iters: 100
  conicsolver_max_iters: 300
  conicsolver_warm_iters: 300

  num_itrefs_trustregion: 2
  trust_region_threshold: 0.15
  soft_constraint_weight_full: 1.0e4
  soft_constraint_weight_reduced: 1.0e4<|MERGE_RESOLUTION|>--- conflicted
+++ resolved
@@ -84,17 +84,10 @@
   time_step: 0.01
   time_horizon: 2.9
   external_force: [0.00, 0.00, 0.00]
-<<<<<<< HEAD
-  com_displacement: [0.625, 0.0, 0.00]
+  com_displacement: [0.58, 0.0, 0.00]
   num_com_viapoints: 0
   com_viapoints:
-    via0: [2.00, -0.05, 0.0, 0.27]
-=======
-  com_displacement: [0.00, 0.58, 0.00]
-  num_com_viapoints: 0
-  com_viapoints:
-    via0: [0.50,    0.0, 0.1, -0.12]
->>>>>>> 13ecc3af
+    via0: [0.50, 0.1, 0.0, 0.2]
 
   #####################
   # Timing parameters #
@@ -134,27 +127,6 @@
   # Dynamics weights #
   ####################
 
-<<<<<<< HEAD
-  w_trq_arm: 0.000
-  w_trq_leg: 0.000
-  w_time_penalty: 0.000
-  w_time: 1.0
-  w_com: [100000., 142000.0, 100.]
-  w_amom: &w_amom [142000.0, 20164.0, 1000.0]
-  w_lmom: &w_lmom [0.142, 0.142, 1000.0]
-  w_amomd: [0.010, 0.014199999999999999, 0.010]
-  w_lmomd: [0.100, 0.142, 0.100]
-  w_amom_final: *w_amom
-  w_lmom_final: [10.00, 14.2, 10.00]
-  w_com_via: [0.000, 0.0, 0.000]
-  w_frc_arm: [0.001, 0.00142, 0.001]
-  w_frc_leg: [0.001, 0.00142, 0.001]
-  w_dfrc_arm: [0.000, 0.0, 0.000]
-  w_dfrc_leg: [0.000, 0.0, 0.000]
-  w_com_track: [0.000, 0.0, 0.000]
-  w_lmom_track: *w_lmom
-  w_amom_track: *w_amom
-=======
   w_trq_arm:       0.000
   w_trq_leg:       0.000
   w_time_penalty:  0.000
@@ -174,7 +146,6 @@
   w_com_track:     [ 0.000,  0.000,  1.000]
   w_lmom_track:    [ 0.100,  0.10,  10.0]
   w_amom_track:    [ 0.010,  0.010,  0.010]
->>>>>>> 13ecc3af
 
   ######################
   # Kinematics weights #
